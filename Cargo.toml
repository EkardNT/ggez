--- conflicted
+++ resolved
@@ -36,14 +36,9 @@
 app_dirs2 = "2"
 gfx = "0.17"
 gfx_device_gl = "0.15"
-<<<<<<< HEAD
-gfx_glyph = "~0.10.2"
+gfx_glyph = "0.11"
 gfx_window_glutin = "0.24"
 glutin = "0.16"
-=======
-gfx_glyph = "0.11"
-gfx_window_sdl = "0.8"
->>>>>>> f21e0b23
 image = {version = "0.19", default-features = false, features = ["gif_codec", "jpeg", "ico", "png_codec", "pnm",
 "tga", "tiff", "webp", "bmp", "dxt", ] }
 rodio = "0.7"
@@ -53,12 +48,8 @@
 log = "0.4"
 lyon = "0.10"
 smart-default = "0.2"
-<<<<<<< HEAD
-nalgebra = "0.14"
+nalgebra = {git = "https://github.com/icefoxen/nalgebra.git", branch = "feat/mint_point_conversions", features = ["mint"] }
 winit = { version = "0.15", features = ["icon_loading"] }
-=======
-nalgebra = {git = "https://github.com/icefoxen/nalgebra.git", branch = "feat/mint_point_conversions", features = ["mint"] } 
->>>>>>> f21e0b23
 
 [dev-dependencies]
 chrono = "0.4"
