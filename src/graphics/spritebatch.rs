--- conflicted
+++ resolved
@@ -1,14 +1,7 @@
-<<<<<<< HEAD
-//! A [`SpriteBatch`](struct.SpriteBatch.html) is a way to efficiently draw a large
-//! number of copies of the same image, or part of the same image.  It's
-//! useful for implementing tiled maps, spritesheets, particles, and
-//! other such things.
-=======
 //! A [`SpriteBatch`](spritebatch/struct.SpriteBatch.html) is a way to
 //! efficiently draw a large number of copies of the same image, or part
 //! of the same image.  It's useful for implementing tiled maps,
 //! spritesheets, particles, and other such things.
->>>>>>> d455fd1e
 //!
 //! Essentially this uses a technique called "instancing" to queue up
 //! a large amount of location/position data in a buffer, then feed it
@@ -30,15 +23,9 @@
 ///
 /// This is generally faster than drawing the same sprite with many invocations of
 /// [`draw()`](../fn.draw.html), though it has a bit of overhead to set up the batch.
-<<<<<<< HEAD
-/// This makes it run very slowly in `Debug` mode because it spends a lot of time on array
-/// bounds checking and un-optimized math; you need to build with optimizations enabled to
-/// really get the speed boost.
-=======
 /// This makes it run very slowly in `debug` mode because it spends a lot of time on array
 /// bounds checking and un-optimized math; you need to build with optimizations enabled
 /// to really get the speed boost.
->>>>>>> d455fd1e
 #[derive(Debug, Clone, PartialEq)]
 pub struct SpriteBatch {
     image: graphics::Image,
@@ -46,25 +33,7 @@
     blend_mode: Option<BlendMode>,
 }
 
-<<<<<<< HEAD
-/// A drawable combination of a [`SpriteBatch`](struct.SpriteBatch.html)
-/// and a specific [`Image`](../type.Image.html). It is not always
-/// convenient for a `SpriteBatch` to own the image it is drawing, so this
-/// structure lets you override the image with a borrowed one.
-///
-/// This is now deprecated; an `Image` is cheap to clone and
-/// this was never terribly useful to begin with.
-#[deprecated]
-#[derive(Debug)]
-pub struct BoundSpriteBatch<'a> {
-    image: &'a graphics::Image,
-    batch: &'a mut SpriteBatch,
-}
-
-/// An index of a particular sprite in a [`SpriteBatch`](struct.SpriteBatch.html).
-=======
 /// An index of a particular sprite in a `SpriteBatch`.
->>>>>>> d455fd1e
 #[derive(Copy, Clone, Debug, PartialEq, Eq, PartialOrd, Ord, Hash)]
 pub struct SpriteIdx(usize);
 
@@ -86,16 +55,11 @@
     ///
     /// Returns a handle with which type to modify the sprite using
     /// [`set()`](#method.set)
-<<<<<<< HEAD
-    pub fn add(&mut self, param: graphics::DrawParam) -> SpriteIdx {
-        self.sprites.push(param);
-=======
     pub fn add<P>(&mut self, param: P) -> SpriteIdx
     where
         P: Into<graphics::DrawParam>,
     {
         self.sprites.push(param.into());
->>>>>>> d455fd1e
         SpriteIdx(self.sprites.len() - 1)
     }
 
@@ -116,20 +80,9 @@
 
     /// Immediately sends all data in the batch to the graphics card.
     ///
-<<<<<<< HEAD
-    /// Generally just calling [`graphics::draw()`](../fn.draw.html) on
-    /// the `SpriteBatch` will do this automaticassertally.
-    fn flush(
-        &self,
-        ctx: &mut Context,
-        image: &graphics::Image,
-        draw_color: Option<graphics::Color>,
-    ) -> GameResult<()> {
-=======
     /// Generally just calling [`graphics::draw()`](../fn.draw.html) on the `SpriteBatch`
     /// will do this automatically.
     fn flush(&self, ctx: &mut Context, image: &graphics::Image) -> GameResult {
->>>>>>> d455fd1e
         // This is a little awkward but this is the right place
         // to do whatever transformations need to happen to DrawParam's.
         // We have a Context, and *everything* must pass through this
